--- conflicted
+++ resolved
@@ -1,15 +1,9 @@
 [versions]
-<<<<<<< HEAD
 detekt = "1.18.1"
+detekt = "1.22.0"
 dokka = "1.8.10"
-fritz2 = "0.14.2"
-kotest = "5.2.3"
-=======
-detekt = "1.22.0"
-dokka = "1.6.21"
 fritz2 = "0.14.4"
 kotest = "5.5.5"
->>>>>>> e6dbafe5
 kotlin = "1.6.21"
 ktlint = "11.3.1"
 nexusPublish = "1.1.0"
